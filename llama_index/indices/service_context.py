import logging
from dataclasses import dataclass
from typing import List, Optional

import llama_index
from llama_index.bridge.pydantic import BaseModel
from llama_index.callbacks.base import CallbackManager
from llama_index.embeddings.base import BaseEmbedding
from llama_index.embeddings.utils import EmbedType, resolve_embed_model
from llama_index.indices.prompt_helper import PromptHelper
from llama_index.llm_predictor import LLMPredictor
from llama_index.llm_predictor.base import BaseLLMPredictor, LLMMetadata
from llama_index.llms.base import LLM
from llama_index.llms.utils import LLMType, resolve_llm
from llama_index.logger import LlamaLogger
from llama_index.node_parser.interface import NodeParser
from llama_index.node_parser.simple import SimpleNodeParser
from llama_index.prompts.base import BasePromptTemplate
from llama_index.schema import TransformComponent

logger = logging.getLogger(__name__)


def _get_default_node_parser(
    chunk_size: Optional[int] = None,
    chunk_overlap: Optional[int] = None,
    callback_manager: Optional[CallbackManager] = None,
) -> NodeParser:
    """Get default node parser."""
    return SimpleNodeParser.from_defaults(
        chunk_size=chunk_size,
        chunk_overlap=chunk_overlap,
        callback_manager=callback_manager,
    )


def _get_default_prompt_helper(
    llm_metadata: LLMMetadata,
    context_window: Optional[int] = None,
    num_output: Optional[int] = None,
) -> PromptHelper:
    """Get default prompt helper."""
    if context_window is not None:
        llm_metadata.context_window = context_window
    if num_output is not None:
        llm_metadata.num_output = num_output
    return PromptHelper.from_llm_metadata(llm_metadata=llm_metadata)


class ServiceContextData(BaseModel):
    llm: dict
    llm_predictor: dict
    prompt_helper: dict
    embed_model: dict
    transformations: List[dict]


@dataclass
class ServiceContext:
    """Service Context container.

    The service context container is a utility container for LlamaIndex
    index and query classes. It contains the following:
    - llm_predictor: BaseLLMPredictor
    - prompt_helper: PromptHelper
    - embed_model: BaseEmbedding
    - node_parser: NodeParser
    - llama_logger: LlamaLogger (deprecated)
    - callback_manager: CallbackManager

    """

    llm_predictor: BaseLLMPredictor
    prompt_helper: PromptHelper
    embed_model: BaseEmbedding
    transformations: List[TransformComponent]
    llama_logger: LlamaLogger
    callback_manager: CallbackManager

    @classmethod
    def from_defaults(
        cls,
        llm_predictor: Optional[BaseLLMPredictor] = None,
        llm: Optional[LLMType] = "default",
        prompt_helper: Optional[PromptHelper] = None,
        embed_model: Optional[EmbedType] = "default",
        node_parser: Optional[NodeParser] = None,
        transformations: Optional[List[TransformComponent]] = None,
        llama_logger: Optional[LlamaLogger] = None,
        callback_manager: Optional[CallbackManager] = None,
        system_prompt: Optional[str] = None,
        query_wrapper_prompt: Optional[BasePromptTemplate] = None,
        # node parser kwargs
        chunk_size: Optional[int] = None,
        chunk_overlap: Optional[int] = None,
        # prompt helper kwargs
        context_window: Optional[int] = None,
        num_output: Optional[int] = None,
        # deprecated kwargs
        chunk_size_limit: Optional[int] = None,
    ) -> "ServiceContext":
        """Create a ServiceContext from defaults.
        If an argument is specified, then use the argument value provided for that
        parameter. If an argument is not specified, then use the default value.

        You can change the base defaults by setting llama_index.global_service_context
        to a ServiceContext object with your desired settings.

        Args:
            llm_predictor (Optional[BaseLLMPredictor]): LLMPredictor
            prompt_helper (Optional[PromptHelper]): PromptHelper
            embed_model (Optional[BaseEmbedding]): BaseEmbedding
                or "local" (use local model)
            node_parser (Optional[NodeParser]): NodeParser
            llama_logger (Optional[LlamaLogger]): LlamaLogger (deprecated)
            chunk_size (Optional[int]): chunk_size
            callback_manager (Optional[CallbackManager]): CallbackManager
            system_prompt (Optional[str]): System-wide prompt to be prepended
                to all input prompts, used to guide system "decision making"
            query_wrapper_prompt (Optional[BasePromptTemplate]): A format to wrap
                passed-in input queries.

        Deprecated Args:
            chunk_size_limit (Optional[int]): renamed to chunk_size

        """
        if chunk_size_limit is not None and chunk_size is None:
            logger.warning(
                "chunk_size_limit is deprecated, please specify chunk_size instead"
            )
            chunk_size = chunk_size_limit

        if llama_index.global_service_context is not None:
            return cls.from_service_context(
                llama_index.global_service_context,
                llm_predictor=llm_predictor,
                prompt_helper=prompt_helper,
                embed_model=embed_model,
                node_parser=node_parser,
                llama_logger=llama_logger,
                callback_manager=callback_manager,
                chunk_size=chunk_size,
                chunk_size_limit=chunk_size_limit,
            )

        callback_manager = callback_manager or CallbackManager([])
        if llm != "default":
            if llm_predictor is not None:
                raise ValueError("Cannot specify both llm and llm_predictor")
            llm = resolve_llm(llm)
        llm_predictor = llm_predictor or LLMPredictor(llm=llm)
        if isinstance(llm_predictor, LLMPredictor):
            llm_predictor.llm.callback_manager = callback_manager
            if system_prompt:
                llm_predictor.system_prompt = system_prompt
            if query_wrapper_prompt:
                llm_predictor.query_wrapper_prompt = query_wrapper_prompt

        # NOTE: the embed_model isn't used in all indices
        # NOTE: embed model should be a transformation, but the way the service
        # context works, we can't put in there yet.
        embed_model = resolve_embed_model(embed_model)
        embed_model.callback_manager = callback_manager

        prompt_helper = prompt_helper or _get_default_prompt_helper(
            llm_metadata=llm_predictor.metadata,
            context_window=context_window,
            num_output=num_output,
        )

        node_parser = node_parser or _get_default_node_parser(
            chunk_size=chunk_size,
            chunk_overlap=chunk_overlap,
            callback_manager=callback_manager,
        )

        transformations = transformations or [node_parser]

        llama_logger = llama_logger or LlamaLogger()

        return cls(
            llm_predictor=llm_predictor,
            embed_model=embed_model,
            prompt_helper=prompt_helper,
            transformations=transformations,
            llama_logger=llama_logger,  # deprecated
            callback_manager=callback_manager,
        )

    @classmethod
    def from_service_context(
        cls,
        service_context: "ServiceContext",
        llm_predictor: Optional[BaseLLMPredictor] = None,
        llm: Optional[LLMType] = "default",
        prompt_helper: Optional[PromptHelper] = None,
        embed_model: Optional[EmbedType] = "default",
        node_parser: Optional[NodeParser] = None,
        transformations: Optional[List[TransformComponent]] = None,
        llama_logger: Optional[LlamaLogger] = None,
        callback_manager: Optional[CallbackManager] = None,
        system_prompt: Optional[str] = None,
        query_wrapper_prompt: Optional[BasePromptTemplate] = None,
        # node parser kwargs
        chunk_size: Optional[int] = None,
        chunk_overlap: Optional[int] = None,
        # prompt helper kwargs
        context_window: Optional[int] = None,
        num_output: Optional[int] = None,
        # deprecated kwargs
        chunk_size_limit: Optional[int] = None,
    ) -> "ServiceContext":
        """Instantiate a new service context using a previous as the defaults."""
        if chunk_size_limit is not None and chunk_size is None:
            logger.warning(
                "chunk_size_limit is deprecated, please specify chunk_size",
                DeprecationWarning,
            )
            chunk_size = chunk_size_limit

        callback_manager = callback_manager or service_context.callback_manager
        if llm != "default":
            if llm_predictor is not None:
                raise ValueError("Cannot specify both llm and llm_predictor")
            llm = resolve_llm(llm)
            llm_predictor = LLMPredictor(llm=llm)

        llm_predictor = llm_predictor or service_context.llm_predictor
        if isinstance(llm_predictor, LLMPredictor):
            llm_predictor.llm.callback_manager = callback_manager
            if system_prompt:
                llm_predictor.system_prompt = system_prompt
            if query_wrapper_prompt:
                llm_predictor.query_wrapper_prompt = query_wrapper_prompt

        # NOTE: the embed_model isn't used in all indices
        # default to using the embed model passed from the service context
        if embed_model == "default":
            embed_model = service_context.embed_model
        embed_model = resolve_embed_model(embed_model)
        embed_model.callback_manager = callback_manager

        prompt_helper = prompt_helper or service_context.prompt_helper
        if context_window is not None or num_output is not None:
            prompt_helper = _get_default_prompt_helper(
                llm_metadata=llm_predictor.metadata,
                context_window=context_window,
                num_output=num_output,
            )

        transformations = transformations or []
        node_parser_found = False
        for transform in service_context.transformations:
            if isinstance(transform, NodeParser):
                node_parser_found = True
                break

        if not node_parser_found:
            node_parser = node_parser or _get_default_node_parser(
                chunk_size=chunk_size,
                chunk_overlap=chunk_overlap,
                callback_manager=callback_manager,
            )
            transformations = [node_parser] + transformations

        llama_logger = llama_logger or service_context.llama_logger

        return cls(
            llm_predictor=llm_predictor,
            embed_model=embed_model,
            prompt_helper=prompt_helper,
            transformations=transformations,
            llama_logger=llama_logger,  # deprecated
            callback_manager=callback_manager,
        )

    @property
    def llm(self) -> LLM:
        if not isinstance(self.llm_predictor, LLMPredictor):
            raise ValueError("llm_predictor must be an instance of LLMPredictor")
        return self.llm_predictor.llm

    def to_dict(self) -> dict:
        """Convert service context to dict."""
        llm_dict = self.llm_predictor.llm.to_dict()
        llm_predictor_dict = self.llm_predictor.to_dict()

        embed_model_dict = self.embed_model.to_dict()

        prompt_helper_dict = self.prompt_helper.to_dict()

        tranform_list_dict = [x.to_dict() for x in self.transformations]

        return ServiceContextData(
            llm=llm_dict,
            llm_predictor=llm_predictor_dict,
            prompt_helper=prompt_helper_dict,
            embed_model=embed_model_dict,
            transformations=tranform_list_dict,
        ).dict()

    @classmethod
    def from_dict(cls, data: dict) -> "ServiceContext":
        from llama_index.embeddings.loading import load_embed_model
        from llama_index.extractors.loading import load_extractor
        from llama_index.llm_predictor.loading import load_predictor
<<<<<<< HEAD
        from llama_index.node_parser.loading import load_parser
=======
        from llama_index.llms.loading import load_llm
        from llama_index.node_parser.extractors.loading import load_extractor
        from llama_index.node_parser.loading import load_parser
        from llama_index.text_splitter.loading import load_text_splitter
>>>>>>> 82892e9a

        service_context_data = ServiceContextData.parse_obj(data)

        llm_predictor = load_predictor(service_context_data.llm_predictor)

        embed_model = load_embed_model(service_context_data.embed_model)

        prompt_helper = PromptHelper.from_dict(service_context_data.prompt_helper)

        transformations: List[TransformComponent] = []
        for transform in service_context_data.transformations:
            try:
                transformations.append(load_parser(transform))
            except ValueError:
                transformations.append(load_extractor(transform))

        return cls.from_defaults(
            llm_predictor=llm_predictor,
            prompt_helper=prompt_helper,
            embed_model=embed_model,
            transformations=transformations,
        )


def set_global_service_context(service_context: Optional[ServiceContext]) -> None:
    """Helper function to set the global service context."""
    llama_index.global_service_context = service_context<|MERGE_RESOLUTION|>--- conflicted
+++ resolved
@@ -261,7 +261,7 @@
                 chunk_overlap=chunk_overlap,
                 callback_manager=callback_manager,
             )
-            transformations = [node_parser] + transformations
+            transformations = [node_parser, *transformations]
 
         llama_logger = llama_logger or service_context.llama_logger
 
@@ -304,14 +304,7 @@
         from llama_index.embeddings.loading import load_embed_model
         from llama_index.extractors.loading import load_extractor
         from llama_index.llm_predictor.loading import load_predictor
-<<<<<<< HEAD
         from llama_index.node_parser.loading import load_parser
-=======
-        from llama_index.llms.loading import load_llm
-        from llama_index.node_parser.extractors.loading import load_extractor
-        from llama_index.node_parser.loading import load_parser
-        from llama_index.text_splitter.loading import load_text_splitter
->>>>>>> 82892e9a
 
         service_context_data = ServiceContextData.parse_obj(data)
 
