# ChangeLog

<<<<<<< HEAD
## [0.9.33] - 2024-01-17

### New Features
- Added RankGPT as a postprocessor (#10054)
- Ensure backwards compatibility with new Pinecone client version bifucation (#9995)
- Recursive retriever all the things (#10019)

### Bug Fixes / Nits
- BugFix: When using markdown element parser on a table containing comma (#9926)
- extend auto-retrieval notebook (#10065)
-  Updated the Attribute name in llm_generators  (#10070)
- jaguar vector store add text_tag to add_kwargs in add() (#10057)
=======
## [0.9.32] - 2024-01-16

### New Features

- added query-time row retrieval + fix nits with query pipeline over structured data (#10061)
>>>>>>> 1c88cc18
- ReActive Agents w/ Context + updated stale link (#10058)

## [0.9.31] - 2024-01-15

### New Features

- Added selectors and routers to query pipeline (#9979)
- Added sparse-only search to qdrant vector store (#10041)
- Added Tonic evaluators (#10000)
- Adding async support to firestore docstore (#9983)
- Implement mongodb docstore `put_all` method (#10014)

### Bug Fixes / Nits

- Properly truncate sql results based on `max_string_length` (#10015)
- Fixed `node.resolve_image()` for base64 strings (#10026)
- Fixed cohere system prompt role (#10020)
- Remove redundant token counting operation in SentenceSplitter (#10053)

## [0.9.30] - 2024-01-11

### New Features

- Implements a Node Parser using embeddings for Semantic Splitting (#9988)
- Add Anyscale Embedding model support (#9470)

### Bug Fixes / Nits

- nit: fix pandas get prompt (#10001)
- Fix: Token counting bug (#9912)
- Bump jinja2 from 3.1.2 to 3.1.3 (#9997)
- Fix corner case for qdrant hybrid search (#9993)
- Bugfix: sphinx generation errors (#9944)
- Fix: `language` used before assignment in `CodeSplitter` (#9987)
- fix inconsistent name "text_parser" in section "Use a Text Splitter… (#9980)
- :bug: fixing batch size (#9982)
- add auto-async execution to query pipelines (#9967)
- :bug: fixing init (#9977)
- Parallel Loading with SimpleDirectoryReader (#9965)
- do not force delete an index in milvus (#9974)

## [0.9.29] - 2024-01-10

### New Features

- Added support for together.ai models (#9962)
- Added support for batch redis/firestore kvstores, async firestore kvstore (#9827)
- Parallelize `IngestionPipeline.run()` (#9920)
- Added new query pipeline components: function, argpack, kwargpack (#9952)

### Bug Fixes / Nits

- Updated optional langchain imports to avoid warnings (#9964)
- Raise an error if empty nodes are embedded (#9953)

## [0.9.28] - 2024-01-09

### New Features

- Added support for Nvidia TenorRT LLM (#9842)
- Allow `tool_choice` to be set during agent construction (#9924)
- Added streaming support for `QueryPipeline` (#9919)

### Bug Fixes / Nits

- Set consistent doc-ids for llama-index readers (#9923, #9916)
- Remove unneeded model inputs for HuggingFaceEmbedding (#9922)
- Propagate `tool_choice` flag to downstream APIs (#9901)
- Add `chat_store_key` to chat memory `from_defaults()` (#9928)

## [0.9.27] - 2024-01-08

### New Features

- add query pipeline (#9908)
- Feature: Azure Multi Modal (fixes: #9471) (#9843)
- add postgres docker (#9906)
- Vectara auto_retriever (#9865)
- Redis Chat Store support (#9880)
- move more classes to core (#9871)

### Bug Fixes / Nits / Smaller Features

- Propagate `tool_choice` flag to downstream APIs (#9901)
- filter out negative indexes from faiss query (#9907)
- added NE filter for qdrant payloads (#9897)
- Fix incorrect id assignment in MyScale query result (#9900)
- Qdrant Text Match Filter (#9895)
- Fusion top k for hybrid search (#9894)
- Fix (#9867) sync_to_async to avoid blocking during asynchronous calls (#9869)
- A single node passed into compute_scores returns as a float (#9866)
- Remove extra linting steps (#9878)
- add vectara links (#9886)

## [0.9.26] - 2024-01-05

### New Features

- Added a `BaseChatStore` and `SimpleChatStore` abstraction for dedicated chat memory storage (#9863)
- Enable custom `tree_sitter` parser to be passed into `CodeSplitter` (#9845)
- Created a `BaseAutoRetriever` base class, to allow other retrievers to extend to auto modes (#9846)
- Added support for Nvidia Triton LLM (#9488)
- Added `DeepEval` one-click observability (#9801)

### Bug Fixes / Nits

- Updated the guidance integration to work with the latest version (#9830)
- Made text storage optional for doctores/ingestion pipeline (#9847)
- Added missing `sphinx-automodapi` dependency for docs (#9852)
- Return actual node ids in weaviate query results (#9854)
- Added prompt formatting to LangChainLLM (#9844)

## [0.9.25] - 2024-01-03

### New Features

- Added concurrancy limits for dataset generation (#9779)
- New `deepeval` one-click observability handler (#9801)
- Added jaguar vector store (#9754)
- Add beta multimodal ReAct agent (#9807)

### Bug Fixes / Nits

- Changed default batch size for OpenAI embeddings to 100 (#9805)
- Use batch size properly for qdrant upserts (#9814)
- `_verify_source_safety` uses AST, not regexes, for proper safety checks (#9789)
- use provided LLM in element node parsers (#9776)
- updated legacy vectordb loading function to be more robust (#9773)
- Use provided http client in AzureOpenAI (#9772)

## [0.9.24] - 2023-12-30

### New Features

- Add reranker for BEIR evaluation (#9743)
- Add Pathway integration. (#9719)
- custom agents implementation + notebook (#9746)

### Bug Fixes / Nits

- fix beam search for vllm: add missing parameter (#9741)
- Fix alpha for hrbrid search (#9742)
- fix token counter (#9744)
- BM25 tokenizer lowercase (#9745)

## [0.9.23] - 2023-12-28

### Bug Fixes / Nits

- docs: fixes qdrant_hybrid.ipynb typos (#9729)
- make llm completion program more general (#9731)
- Refactor MM Vector store and Index for empty collection (#9717)
- Adding IF statement to check for Schema using "Select" (#9712)
- allow skipping module loading in `download_module` and `download_llama_pack` (#9734)

## [0.9.22] - 2023-12-26

### New Features

- Added `.iter_data()` method to `SimpleDirectoryReader` (#9658)
- Added async support to `Ollama` LLM (#9689)
- Expanding pinecone filter support for `in` and `not in` (#9683)

### Bug Fixes / Nits

- Improve BM25Retriever performance (#9675)
- Improved qdrant hybrid search error handling (#9707)
- Fixed `None` handling in `ChromaVectorStore` (#9697)
- Fixed postgres schema creation if not existing (#9712)

## [0.9.21] - 2023-12-23

### New Features

- Added zilliz cloud as a managed index (#9605)

### Bug Fixes / Nits

- Bedrock client and LLM fixes (#9671, #9646)

## [0.9.20] - 2023-12-21

### New Features

- Added `insert_batch_size` to limit number of embeddings held in memory when creating an index, defaults to 2048 (#9630)
- Improve auto-retrieval (#9647)
- Configurable Node ID Generating Function (#9574)
- Introduced action input parser (#9575)
- qdrant sparse vector support (#9644)
- Introduced upserts and delete in ingestion pipeline (#9643)
- Add Zilliz Cloud Pipeline as a Managed Index (#9605)
- Add support for Google Gemini models via VertexAI (#9624)
- support allowing additional metadata filters on autoretriever (#9662)

### Bug Fixes / Nits

- Fix pip install commands in LM Format Enforcer notebooks (#9648)
- Fixing some more links and documentations (#9633)
- some bedrock nits and fixes (#9646)

## [0.9.19] - 2023-12-20

### New Features

- new llama datasets `LabelledEvaluatorDataset` & `LabelledPairwiseEvaluatorDataset` (#9531)

## [0.9.18] - 2023-12-20

### New Features

- multi-doc auto-retrieval guide (#9631)

### Bug Fixes / Nits

- fix(vllm): make Vllm's 'complete' method behave the same as other LLM class (#9634)
- FIx Doc links and other documentation issue (#9632)

## [0.9.17] - 2023-12-19

### New Features

- [example] adding user feedback (#9601)
- FEATURE: Cohere ReRank Relevancy Metric for Retrieval Eval (#9495)

### Bug Fixes / Nits

- Fix Gemini Chat Mode (#9599)
- Fixed `types-protobuf` from being a primary dependency (#9595)
- Adding an optional auth token to the TextEmbeddingInference class (#9606)
- fix: out of index get latest tool call (#9608)
- fix(azure_openai.py): add missing return to subclass override (#9598)
- fix mix up b/w 'formatted' and 'format' params for ollama api call (#9594)

## [0.9.16] - 2023-12-18

### New Features

- agent refactor: step-wise execution (#9584)
- Add OpenRouter, with Mixtral demo (#9464)
- Add hybrid search to neo4j vector store (#9530)
- Add support for auth service accounts for Google Semantic Retriever (#9545)

### Bug Fixes / Nits

- Fixed missing `default=None` for `LLM.system_prompt` (#9504)
- Fix #9580 : Incorporate metadata properly (#9582)
- Integrations: Gradient[Embeddings,LLM] - sdk-upgrade (#9528)
- Add mixtral 8x7b model to anyscale available models (#9573)
- Gemini Model Checks (#9563)
- Update OpenAI fine-tuning with latest changes (#9564)
- fix/Reintroduce `WHERE` filter to the Sparse Query for PgVectorStore (#9529)
- Update Ollama API to ollama v0.1.16 (#9558)
- ollama: strip invalid `formatted` option (#9555)
- add a device in optimum push #9541 (#9554)
- Title vs content difference for Gemini Embedding (#9547)
- fix pydantic fields to float (#9542)

## [0.9.15] - 2023-12-13

### New Features

- Added full support for Google Gemini text+vision models (#9452)
- Added new Google Semantic Retriever (#9440)
- added `from_existing()` method + async support to OpenAI assistants (#9367)

### Bug Fixes / Nits

- Fixed huggingface LLM system prompt and messages to prompt (#9463)
- Fixed ollama additional kwargs usage (#9455)

## [0.9.14] - 2023-12-11

### New Features

- Add MistralAI LLM (#9444)
- Add MistralAI Embeddings (#9441)
- Add `Ollama` Embedding class (#9341)
- Add `FlagEmbeddingReranker` for reranking (#9285)
- feat: PgVectorStore support advanced metadata filtering (#9377)
- Added `sql_only` parameter to SQL query engines to avoid executing SQL (#9422)

### Bug Fixes / Nits

- Feat/PgVector Support custom hnsw.ef_search and ivfflat.probes (#9420)
- fix F1 score definition, update copyright year (#9424)
- Change more than one image input for Replicate Multi-modal models from error to warning (#9360)
- Removed GPT-Licensed `aiostream` dependency (#9403)
- Fix result of BedrockEmbedding with Cohere model (#9396)
- Only capture valid tool names in react agent (#9412)
- Fixed `top_k` being multiplied by 10 in azure cosmos (#9438)
- Fixed hybrid search for OpenSearch (#9430)

### Breaking Changes

- Updated the base `LLM` interface to match `LLMPredictor` (#9388)
- Deprecated `LLMPredictor` (#9388)

## [0.9.13] - 2023-12-06

### New Features

- Added batch prediction support for `LabelledRagDataset` (#9332)

### Bug Fixes / Nits

- Fixed save and load for faiss vector store (#9330)

## [0.9.12] - 2023-12-05

### New Features

- Added an option `reuse_client` to openai/azure to help with async timeouts. Set to `False` to see improvements (#9301)
- Added support for `vLLM` llm (#9257)
- Add support for python 3.12 (#9304)
- Support for `claude-2.1` model name (#9275)

### Bug Fixes / Nits

- Fix embedding format for bedrock cohere embeddings (#9265)
- Use `delete_kwargs` for filtering in weaviate vector store (#9300)
- Fixed automatic qdrant client construction (#9267)

## [0.9.11] - 2023-12-03

### New Features

- Make `reference_contexts` optional in `LabelledRagDataset` (#9266)
- Re-organize `download` module (#9253)
- Added document management to ingestion pipeline (#9135)
- Add docs for `LabelledRagDataset` (#9228)
- Add submission template notebook and other doc updates for `LabelledRagDataset` (#9273)

### Bug Fixes / Nits

- Convert numpy to list for `InstructorEmbedding` (#9255)

## [0.9.10] - 2023-11-30

### New Features

- Advanced Metadata filter for vector stores (#9216)
- Amazon Bedrock Embeddings New models (#9222)
- Added PromptLayer callback integration (#9190)
- Reuse file ids for `OpenAIAssistant` (#9125)

### Breaking Changes / Deprecations

- Deprecate ExactMatchFilter (#9216)

## [0.9.9] - 2023-11-29

### New Features

- Add new abstractions for `LlamaDataset`'s (#9165)
- Add metadata filtering and MMR mode support for `AstraDBVectorStore` (#9193)
- Allowing newest `scikit-learn` versions (#9213)

### Breaking Changes / Deprecations

- Added `LocalAI` demo and began deprecation cycle (#9151)
- Deprecate `QueryResponseDataset` and `DatasetGenerator` of `evaluation` module (#9165)

### Bug Fixes / Nits

- Fix bug in `download_utils.py` with pointing to wrong repo (#9215)
- Use `azure_deployment` kwarg in `AzureOpenAILLM` (#9174)
- Fix similarity score return for `AstraDBVectorStore` Integration (#9193)

## [0.9.8] - 2023-11-26

### New Features

- Add `persist` and `persist_from_dir` methods to `ObjectIndex` that are able to support it (#9064)
- Added async metadata extraction + pipeline support (#9121)
- Added back support for start/end char idx in nodes (#9143)

### Bug Fixes / Nits

- Fix for some kwargs not being set properly in global service context (#9137)
- Small fix for `memory.get()` when system/prefix messages are large (#9149)
- Minor fixes for global service context (#9137)

## [0.9.7] - 2023-11-24

### New Features

- Add support for `PGVectoRsStore` (#9087)
- Enforcing `requests>=2.31` for security, while unpinning `urllib3` (#9108)

### Bug Fixes / Nits

- Increased default memory token limit for context chat engine (#9123)
- Added system prompt to `CondensePlusContextChatEngine` that gets prepended to the `context_prompt` (#9123)
- Fixed bug in `CondensePlusContextChatEngine` not using chat history properly (#9129)

## [0.9.6] - 2023-11-22

### New Features

- Added `default_headers` argument to openai LLMs (#9090)
- Added support for `download_llama_pack()` and LlamaPack integrations
- Added support for `llamaindex-cli` command line tool

### Bug Fixed / Nits

- store normalize as bool for huggingface embedding (#9089)

## [0.9.5] - 2023-11-21

### Bug Fixes / Nits

- Fixed bug with AzureOpenAI logic for inferring if stream chunk is a tool call (#9018)

### New Features

- `FastEmbed` embeddings provider (#9043)
- More precise testing of `OpenAILike` (#9026)
- Added callback manager to each retriever (#8871)
- Ability to bypass `max_tokens` inference with `OpenAILike` (#9032)

### Bug Fixes / Nits

- Fixed bug in formatting chat prompt templates when estimating chunk sizes (#9025)
- Sandboxed Pandas execution, remediate CVE-2023-39662 (#8890)
- Restored `mypy` for Python 3.8 (#9031)
- Loosened `dataclasses-json` version range,
  and removes unnecessary `jinja2` extra from `pandas` (#9042)

## [0.9.4] - 2023-11-19

### New Features

- Added `CondensePlusContextChatEngine` (#8949)

### Smaller Features / Bug Fixes / Nits

- Fixed bug with `OpenAIAgent` inserting errors into chat history (#9000)
- Fixed various bugs with LiteLLM and the new OpenAI client (#9003)
- Added context window attribute to perplexity llm (#9012)
- Add `node_parser` attribute back to service context (#9013)
- Refactor MM retriever classes (#8998)
- Fix TextNode instantiation on SupabaseVectorIndexDemo (#8994)

## [0.9.3] - 2023-11-17

### New Features

- Add perplexity LLM integration (#8734)

### Bug Fixes / Nits

- Fix token counting for new openai client (#8981)
- Fix small pydantic bug in postgres vector db (#8962)
- Fixed `chunk_overlap` and `doc_id` bugs in `HierarchicalNodeParser` (#8983)

## [0.9.2] - 2023-11-16

### New Features

- Added new notebook guide for Multi-Modal Rag Evaluation (#8945)
- Added `MultiModalRelevancyEvaluator`, and `MultiModalFaithfulnessEvaluator` (#8945)

## [0.9.1] - 2023-11-15

### New Features

- Added Cohere Reranker fine-tuning (#8859)
- Support for custom httpx client in `AzureOpenAI` LLM (#8920)

### Bug Fixes / Nits

- Fixed issue with `set_global_service_context` not propagating settings (#8940)
- Fixed issue with building index with Google Palm embeddings (#8936)
- Fixed small issue with parsing ImageDocuments/Nodes that have no text (#8938)
- Fixed issue with large data inserts in Astra DB (#8937)
- Optimize `QueryEngineTool` for agents (#8933)

## [0.9.0] - 2023-11-15

### New Features / Breaking Changes / Deprecations

- New `IngestionPipeline` concept for ingesting and transforming data
- Data ingestion and transforms are now automatically cached
- Updated interface for node parsing/text splitting/metadata extraction modules
- Changes to the default tokenizer, as well as customizing the tokenizer
- Packaging/Installation changes with PyPi (reduced bloat, new install options)
- More predictable and consistent import paths
- Plus, in beta: MultiModal RAG Modules for handling text and images!
- Find more details at: `https://medium.com/@llama_index/719f03282945`

## [0.8.69.post1] - 2023-11-13

### Bug Fixes / Nits

- Increase max weaivate delete size to max of 10,000 (#8887)
- Final pickling remnant fix (#8902)

## [0.8.69] - 2023-11-13

### Bug Fixes / Nits

- Fixed bug in loading pickled objects (#8880)
- Fix `custom_path` vs `custom_dir` in `download_loader` (#8865)

## [0.8.68] - 2023-11-11

### New Features

- openai assistant agent + advanced retrieval cookbook (#8863)
- add retrieval API benchmark (#8850)
- Add JinaEmbedding class (#8704)

### Bug Fixes / Nits

- Improved default timeouts/retries for OpenAI (#8819)
- Add back key validation for OpenAI (#8819)
- Disable automatic LLM/Embedding model downloads, give informative error (#8819)
- fix openai assistant tool creation + retrieval notebook (#8862)
- Quick fix Replicate MultiModal example (#8861)
- fix: paths treated as hidden (#8860)
- fix Replicate multi-modal LLM + notebook (#8854)
- Feature/citation metadata (#8722)
- Fix ImageNode type from NodeWithScore for SimpleMultiModalQueryEngine (#8844)

## [0.8.67] - 2023-11-10

### New Features

- Advanced Multi Modal Retrieval Example and docs (#8822, #8823)

### Bug Fixes / Nits

- Fix retriever node postprocessors for `CitationQueryEngine` (#8818)
- Fix `cannot pickle 'builtins.CoreBPE' object` in most scenarios (#8835)

## [0.8.66] - 2023-11-09

### New Features

- Support parallel function calling with new OpenAI client in `OpenAIPydanticProgram` (#8793)

### Bug Fixes / Nits

- Fix bug in pydantic programs with new OpenAI client (#8793)
- Fixed bug with un-listable fsspec objects (#8795)

## [0.8.65] - 2023-11-08

### New Features

- `OpenAIAgent` parallel function calling (#8738)

### New Features

- Properly supporting Hugging Face recommended model (#8784)

### Bug Fixes / Nits

- Fixed missing import for `embeddings.__all__` (#8779)

### Breaking Changes / Deprecations

- Use `tool_choice` over `function_call` and `tool` over `functions` in `OpenAI(LLM)` (#8738)
- Deprecate `to_openai_function` in favor of `to_openai_tool` (#8738)

## [0.8.64] - 2023-11-06

### New Features

- `OpenAIAgent` parallel function calling (#8738)
- Add AI assistant agent (#8735)
- OpenAI GPT4v Abstraction (#8719)
- Add support for `Lantern` VectorStore (#8714)

### Bug Fixes / Nits

- Fix returning zero nodes in elastic search vector store (#8746)
- Add try/except for `SimpleDirectoryReader` loop to avoid crashing on a single document (#8744)
- Fix for `deployment_name` in async embeddings (#8748)

## [0.8.63] - 2023-11-05

### New Features

- added native sync and async client support for the lasted `openai` client package (#8712)
- added support for `AzureOpenAIEmbedding` (#8712)

### Bug Fixes / Nits

- Fixed errors about "no host supplied" with `download_loader` (#8723)

### Breaking Changes

- `OpenAIEmbedding` no longer supports azure, moved into the `AzureOpenAIEmbedding` class (#8712)

## [0.8.62.post1] - 2023-11-05

### Breaking Changes

- add new devday models (#8713)
- moved `max_docs` parameter from constructor to `lazy_load_data()` for `SimpleMongoReader` (#8686)

## [0.8.61] - 2023-11-05

### New Features

- [experimental] Hyperparameter tuner (#8687)

### Bug Fixes / Nits

- Fix typo error in CohereAIModelName class: cohere light models was missing v3 (#8684)
- Update deeplake.py (#8683)

## [0.8.60] - 2023-11-04

### New Features

- prompt optimization guide (#8659)
- VoyageEmbedding (#8634)
- Multilingual support for `YoutubeTranscriptReader` (#8673)
- emotion prompt guide (#8674)

### Bug Fixes / Nits

- Adds mistral 7b instruct v0.1 to available anyscale models (#8652)
- Make pgvector's setup (extension, schema, and table creation) optional (#8656)
- Allow init of stores_text variable for Pinecone vector store (#8633)
- fix: azure ad support (#8667)
- Fix nltk bug in multi-threaded environments (#8668)
- Fix google colab link in cohereai notebook (#8677)
- passing max_tokens to the `Cohere` llm (#8672)

## [0.8.59] - 2023-11-02

- Deepmemory support (#8625)
- Add CohereAI embeddings (#8650)
- Add Azure AD (Microsoft Entra ID) support (#8667)

## [0.8.58] - 2023-11-02

### New Features

- Add `lm-format-enforcer` integration for structured output (#8601)
- Google Vertex Support (#8626)

## [0.8.57] - 2023-10-31

### New Features

- Add `VoyageAIEmbedding` integration (#8634)
- Add fine-tuning evaluator notebooks (#8596)
- Add `SingleStoreDB` integration (#7991)
- Add support for ChromaDB PersistentClient (#8582)
- Add DataStax Astra DB support (#8609)

### Bug Fixes / Nits

- Update dataType in Weaviate (#8608)
- In Knowledge Graph Index with hybrid retriever_mode,
  - return the nodes found by keyword search when 'No Relationship found'
- Fix exceed context length error in chat engines (#8530)
- Retrieve actual content of all the triplets from KG (#8579)
- Return the nodes found by Keywords when no relationship is found by embeddings in hybrid retriever_mode in `KnowledgeGraphIndex` (#8575)
- Optimize content of retriever tool and minor bug fix (#8588)

## [0.8.56] - 2023-10-30

### New Features

- Add Amazon `BedrockEmbedding` (#8550)
- Moves `HuggingFaceEmbedding` to center on `Pooling` enum for pooling (#8467)
- Add IBM WatsonX LLM support (#8587)

### Bug Fixes / Nits

- [Bug] Patch Clarifai classes (#8529)
- fix retries for bedrock llm (#8528)
- Fix : VectorStore’s QueryResult always returns saved Node as TextNode (#8521)
- Added default file_metadata to get basic metadata that many postprocessors use, for SimpleDirectoryReader (#8486)
- Handle metadata with None values in chromadb (#8584)

## [0.8.55] - 2023-10-29

### New Features

- allow prompts to take in functions with `function_mappings` (#8548)
- add advanced prompt + "prompt engineering for RAG" notebook (#8555)
- Leverage Replicate API for serving LLaVa modal (#8539)

### Bug Fixes / Nits

- Update pull request template with google colab support inclusion (#8525)

## [0.8.54] - 2023-10-28

### New Features

- notebook showing how to fine-tune llama2 on structured outputs (#8540)
  - added GradientAIFineTuningHandler
  - added pydantic_program_mode to ServiceContext
- Initialize MultiModal Retrieval using LlamaIndex (#8507)

### Bug Fixes / Nits

- Add missing import to `ChatEngine` usage pattern `.md` doc (#8518)
- :bug: fixed async add (#8531)
- fix: add the needed CondenseQuestionChatEngine import in the usage_pa… (#8518)
- Add import LongLLMLinguaPostprocessor for LongLLMLingua.ipynb (#8519)

## [0.8.53] - 2023-10-27

### New Features

- Docs refactor (#8500)
  An overhaul of the docs organization. Major changes
  - Added a big new "understanding" section
  - Added a big new "optimizing" section
  - Overhauled Getting Started content
  - Categorized and moved module guides to a single section

## [0.8.52] - 2023-10-26

### New Features

- Add longllmlingua (#8485)
- Add google colab support for notebooks (#7560)

### Bug Fixes / Nits

- Adapt Cassandra VectorStore constructor DB connection through cassio.init (#8255)
- Allow configuration of service context and storage context in managed index (#8487)

## [0.8.51.post1] - 2023-10-25

### New Features

- Add Llava MultiModal QA examples for Tesla 10k RAG (#8271)
- fix bug streaming on react chat agent not working as expected (#8459)

### Bug Fixes / Nits

- patch: add selected result to response metadata for router query engines, fix bug (#8483)
- add Jina AI embeddings notebook + huggingface embedding fix (#8478)
- add `is_chat_model` to replicate (#8469)
- Brought back `toml-sort` to `pre-commit` (#8267)
- Added `LocationConstraint` for local `test_s3_kvstore` (#8263)

## [0.8.50] - 2023-10-24

### New Features

- Expose prompts in different modules (query engines, synthesizers, and more) (#8275)

## [0.8.49] - 2023-10-23

### New Features

- New LLM integrations
  - Support for Hugging Face Inference API's `conversational`, `text_generation`,
    and `feature_extraction` endpoints via `huggingface_hub[inference]` (#8098)
  - Add Amazon Bedrock LLMs (#8223)
  - Add AI21 Labs LLMs (#8233)
  - Add OpenAILike LLM class for OpenAI-compatible api servers (#7973)
- New / updated vector store integrations
  - Add DashVector (#7772)
  - Add Tencent VectorDB (#8173)
  - Add option for custom Postgres schema on PGVectorStore instead of only allowing public schema (#8080)
- Add Gradient fine tuning engine (#8208)
- docs(FAQ): frequently asked questions (#8249)

### Bug Fixes / Nits

- Fix inconsistencies with `ReActAgent.stream_chat` (#8147)
- Deprecate some functions for GuardrailsOutputParser (#8016)
- Simplify dependencies (#8236)
- Bug fixes for LiteLLM (#7885)
- Update for Predibase LLM (#8211)

## [0.8.48] - 2023-10-20

### New Features

- Add `DELETE` for MyScale vector store (#8159)
- Add SQL Retriever (#8197)
- add semantic kernel document format (#8226)
- Improve MyScale Hybrid Search and Add `DELETE` for MyScale vector store (#8159)

### Bug Fixes / Nits

- Fixed additional kwargs in ReActAgent.from_tools() (#8206)
- Fixed missing spaces in prompt templates (#8190)
- Remove auto-download of llama2-13B on exception (#8225)

## [0.8.47] - 2023-10-19

### New Features

- add response synthesis to text-to-SQL (#8196)
- Added support for `LLMRailsEmbedding` (#8169)
- Inferring MPS device with PyTorch (#8195)
- Consolidated query/text prepending (#8189)

## [0.8.46] - 2023-10-18

### New Features

- Add fine-tuning router support + embedding selector (#8174)
- add more document converters (#8156)

### Bug Fixes / Nits

- Add normalization to huggingface embeddings (#8145)
- Improve MyScale Hybrid Search (#8159)
- Fixed duplicate `FORMAT_STR` being inside prompt (#8171)
- Added: support for output_kwargs={'max_colwidth': xx} for PandasQueryEngine (#8110)
- Minor fix in the description for an argument in cohere llm (#8163)
- Fix Firestore client info (#8166)

## [0.8.45] - 2023-10-13

### New Features

- Added support for fine-tuning cross encoders (#7705)
- Added `QueryFusionRetriever` for merging multiple retrievers + query augmentation (#8100)
- Added `nb-clean` to `pre-commit` to minimize PR diffs (#8108)
- Support for `TextEmbeddingInference` embeddings (#8122)

### Bug Fixes / Nits

- Improved the `BM25Retriever` interface to accept `BaseNode` objects (#8096)
- Fixed bug with `BM25Retriever` tokenizer not working as expected (#8096)
- Brought mypy to pass in Python 3.8 (#8107)
- `ReActAgent` adding missing `super().__init__` call (#8125)

## [0.8.44] - 2023-10-12

### New Features

- add pgvector sql query engine (#8087)
- Added HoneyHive one-click observability (#7944)
- Add support for both SQLAlchemy V1 and V2 (#8060)

## [0.8.43.post1] - 2023-10-11

### New Features

- Moves `codespell` to `pre-commit` (#8040)
- Added `prettier` for autoformatting extensions besides `.py` (#8072)

### Bug Fixes / Nits

- Fixed forgotten f-str in `HuggingFaceLLM` (#8075)
- Relaxed numpy/panadas reqs

## [0.8.43] - 2023-10-10

### New Features

- Added support for `GradientEmbedding` embed models (#8050)

### Bug Fixes / Nits

- added `messages_to_prompt` kwarg to `HuggingFaceLLM` (#8054)
- improved selection and sql parsing for open-source models (#8054)
- fixed bug when agents hallucinate too many kwargs for a tool (#8054)
- improved prompts and debugging for selection+question generation (#8056)

## [0.8.42] - 2023-10-10

### New Features

- `LocalAI` more intuitive module-level var names (#8028)
- Enable `codespell` for markdown docs (#7972)
- add unstructured table element node parser (#8036)
- Add: Async upserting for Qdrant vector store (#7968)
- Add cohere llm (#8023)

### Bug Fixes / Nits

- Parse multi-line outputs in react agent answers (#8029)
- Add properly named kwargs to keyword `as_retriever` calls (#8011)
- Updating Reference to RAGAS LlamaIndex Integration (#8035)
- Vectara bugfix (#8032)
- Fix: ChromaVectorStore can attempt to add in excess of chromadb batch… (#8019)
- Fix get_content method in Mbox reader (#8012)
- Apply kwarg filters in WeaviateVectorStore (#8017)
- Avoid ZeroDivisionError (#8027)
- `LocalAI` intuitive module-level var names (#8028)
- zep/fix: imports & typing (#8030)
- refactor: use `str.join` (#8020)
- use proper metadata str for node parsing (#7987)

## [0.8.41] - 2023-10-07

### New Features

- You.com retriever (#8024)
- Pull fields from mongodb into metadata with `metadata_names` argument (#8001)
- Simplified `LocalAI.__init__` preserving the same behaviors (#7982)

### Bug Fixes / Nits

- Use longest metadata string for metadata aware text splitting (#7987)
- Handle lists of strings in mongodb reader (#8002)
- Removes `OpenAI.class_type` as it was dead code (#7983)
- Fixing `HuggingFaceLLM.device_map` type hint (#7989)

## [0.8.40] - 2023-10-05

### New Features

- Added support for `Clarifai` LLM (#7967)
- Add support for function fine-tuning (#7971)

### Breaking Changes

- Update document summary index (#7815)
  - change default retrieval mode to embedding
  - embed summaries into vector store by default at indexing time (instead of calculating embedding on the fly)
  - support configuring top k in llm retriever

## [0.8.39] - 2023-10-03

### New Features

- Added support for pydantic object outputs with query engines (#7893)
- `ClarifaiEmbedding` class added for embedding support (#7940)
- Markdown node parser, flat file reader and simple file node parser (#7863)
- Added support for mongdb atlas `$vectorSearch` (#7866)

### Bug Fixes / Nits

- Adds support for using message metadata in discord reader (#7906)
- Fix `LocalAI` chat capability without `max_tokens` (#7942)
- Added `codespell` for automated checking (#7941)
- `ruff` modernization and autofixes (#7889)
- Implement own SQLDatabase class (#7929)
- Update LlamaCPP context_params property (#7945)
- fix duplicate embedding (#7949)
- Adds `codespell` tool for enforcing good spelling (#7941)
- Supporting `mypy` local usage with `venv` (#7952)
- Vectara - minor update (#7954)
- Avoiding `pydantic` reinstalls in CI (#7956)
- move tree_sitter_languages into data_requirements.txt (#7955)
- Add `cache_okay` param to `PGVectorStore` to help suppress TSVector warnings (#7950)

## [0.8.38] - 2023-10-02

### New Features

- Updated `KeywordNodePostprocessor` to use spacy to support more languages (#7894)
- `LocalAI` supporting global or per-query `/chat/completions` vs `/completions` (#7921)
- Added notebook on using REBEL + Wikipedia filtering for knowledge graphs (#7919)
- Added support for `ElasticsearchEmbedding` (#7914)

## [0.8.37] - 2023-09-30

### New Features

- Supporting `LocalAI` LLMs (#7913)
- Validations protecting against misconfigured chunk sizes (#7917)

### Bug Fixes / Nits

- Simplify NL SQL response to SQL parsing, with expanded NL SQL prompt (#7868)
- Improve vector store retrieval speed for vectordb integrations (#7876)
- Added replacing {{ and }}, and fixed JSON parsing recursion (#7888)
- Nice-ified JSON decoding error (#7891)
- Nice-ified SQL error from LLM not providing SQL (#7900)
- Nice-ified `ImportError` for `HuggingFaceLLM` (#7904)
- eval fixes: fix dataset response generation, add score to evaluators (#7915)

## [0.8.36] - 2023-09-27

### New Features

- add "build RAG from scratch notebook" - OSS/local (#7864)

### Bug Fixes / Nits

- Fix elasticsearch hybrid scoring (#7852)
- Replace `get_color_mapping` and `print_text` Langchain dependency with internal implementation (#7845)
- Fix async streaming with azure (#7856)
- Avoid `NotImplementedError()` in sub question generator (#7855)
- Patch predibase initialization (#7859)
- Bumped min langchain version and changed prompt imports from langchain (#7862)

## [0.8.35] - 2023-09-27

### Bug Fixes / Nits

- Fix dropping textnodes in recursive retriever (#7840)
- share callback_manager between agent and its llm when callback_manager is None (#7844)
- fix pandas query engine (#7847)

## [0.8.34] - 2023-09-26

### New Features

- Added `Konko` LLM support (#7775)
- Add before/after context sentence (#7821)
- EverlyAI integration with LlamaIndex through OpenAI library (#7820)
- add Arize Phoenix tracer to global handlers (#7835)

### Bug Fixes / Nits

- Normalize scores returned from ElasticSearch vector store (#7792)
- Fixed `refresh_ref_docs()` bug with order of operations (#7664)
- Delay postgresql connection for `PGVectorStore` until actually needed (#7793)
- Fix KeyError in delete method of `SimpleVectorStore` related to metadata filters (#7829)
- Fix KeyError in delete method of `SimpleVectorStore` related to metadata filters (#7831)
- Addressing PyYAML import error (#7784)
- ElasticsearchStore: Update User-Agent + Add example docker compose (#7832)
- `StorageContext.persist` supporting `Path` (#7783)
- Update ollama.py (#7839)
- fix bug for self.\_session_pool (#7834)

## [0.8.33] - 2023-09-25

### New Features

- add pairwise evaluator + benchmark auto-merging retriever (#7810)

### Bug Fixes / Nits

- Minor cleanup in embedding class (#7813)
- Misc updates to `OpenAIEmbedding` (#7811)

## [0.8.32] - 2023-09-24

### New Features

- Added native support for `HuggingFaceEmbedding`, `InstructorEmbedding`, and `OptimumEmbedding` (#7795)
- Added metadata filtering and hybrid search to MyScale vector store (#7780)
- Allowing custom text field name for Milvus (#7790)
- Add support for `vector_store_query_mode` to `VectorIndexAutoRetriever` (#7797)

### Bug Fixes / Nits

- Update `LanceDBVectorStore` to handle score and distance (#7754)
- Pass LLM to `memory_cls` in `CondenseQuestionChatEngine` (#7785)

## [0.8.31] - 2023-09-22

### New Features

- add pydantic metadata extractor (#7778)
- Allow users to set the embedding dimensions in azure cognitive vector store (#7734)
- Add semantic similarity evaluator (#7770)

### Bug Fixes / Nits

- 📝docs: Update Chatbot Tutorial and Notebook (#7767)
- Fixed response synthesizers with empty nodes (#7773)
- Fix `NotImplementedError` in auto vector retriever (#7764)
- Multiple kwargs values in "KnowledgeGraphQueryEngine" bug-fix (#7763)
- Allow setting azure cognitive search dimensionality (#7734)
- Pass service context to index for dataset generator (#7748)
- Fix output parsers for selector templates (#7774)
- Update Chatbot_SEC.ipynb (#7711)
- linter/typechecker-friendly improvements to cassandra test (#7771)
- Expose debug option of `PgVectorStore` (#7776)
- llms/openai: fix Azure OpenAI by considering `prompt_filter_results` field (#7755)

## [0.8.30] - 2023-09-21

### New Features

- Add support for `gpt-3.5-turbo-instruct` (#7729)
- Add support for `TimescaleVectorStore` (#7727)
- Added `LongContextReorder` for lost-in-the-middle issues (#7719)
- Add retrieval evals (#7738)

### Bug Fixes / Nits

- Added node post-processors to async context chat engine (#7731)
- Added unique index name for postgres tsv column (#7741)

## [0.8.29.post1] - 2023-09-18

### Bug Fixes / Nits

- Fix langchain import error for embeddings (#7714)

## [0.8.29] - 2023-09-18

### New Features

- Added metadata filtering to the base simple vector store (#7564)
- add low-level router guide (#7708)
- Add CustomQueryEngine class (#7703)

### Bug Fixes / Nits

- Fix context window metadata in lite-llm (#7696)

## [0.8.28] - 2023-09-16

### New Features

- Add CorrectnessEvaluator (#7661)
- Added support for `Ollama` LLMs (#7635)
- Added `HWPReader` (#7672)
- Simplified portkey LLM interface (#7669)
- Added async operation support to `ElasticsearchStore` vector store (#7613)
- Added support for `LiteLLM` (#7600)
- Added batch evaluation runner (#7692)

### Bug Fixes / Nits

- Avoid `NotImplementedError` for async langchain embeddings (#7668)
- Imrpoved reliability of LLM selectors (#7678)
- Fixed `query_wrapper_prompt` and `system_prompt` for output parsers and completion models (#7678)
- Fixed node attribute inheritance in citation query engine (#7675)

### Breaking Changes

- Refactor and update `BaseEvaluator` interface to be more consistent (#7661)
  - Use `evaluate` function for generic input
  - Use `evaluate_response` function with `Response` objects from llama index query engine
- Update existing evaluators with more explicit naming
  - `ResponseEvaluator` -> `FaithfulnessEvaluator`
  - `QueryResponseEvaluator` -> `RelevancyEvaluator`
  - old names are kept as class aliases for backwards compatibility

## [0.8.27] - 2023-09-14

### New Features

- add low-level tutorial section (#7673)

### Bug Fixes / Nits

- default delta should be a dict (#7665)
- better query wrapper logic on LLMPredictor (#7667)

## [0.8.26] - 2023-09-12

### New Features

- add non-linear embedding adapter (#7658)
- Add "finetune + RAG" evaluation to knowledge fine-tuning notebook (#7643)

### Bug Fixes / Nits

- Fixed chunk-overlap for sentence splitter (#7590)

## [0.8.25] - 2023-09-12

### New Features

- Added `AGENT_STEP` callback event type (#7652)

### Bug Fixes / Nits

- Allowed `simple` mode to work with `as_chat_engine()` (#7637)
- Fixed index error in azure streaming (#7646)
- Removed `pdb` from llama-cpp (#7651)

## [0.8.24] - 2023-09-11

## New Features

- guide: fine-tuning to memorize knowledge (#7626)
- added ability to customize prompt template for eval modules (#7626)

### Bug Fixes

- Properly detect `llama-cpp-python` version for loading the default GGML or GGUF `llama2-chat-13b` model (#7616)
- Pass in `summary_template` properly with `RetrieverQueryEngine.from_args()` (#7621)
- Fix span types in wandb callback (#7631)

## [0.8.23] - 2023-09-09

### Bug Fixes

- Make sure context and system prompt is included in prompt for first chat for llama2 (#7597)
- Avoid negative chunk size error in refine process (#7607)
- Fix relationships for small documents in hierarchical node parser (#7611)
- Update Anyscale Endpoints integration with full streaming and async support (#7602)
- Better support of passing credentials as LLM constructor args in `OpenAI`, `AzureOpenAI`, and `Anyscale` (#7602)

### Breaking Changes

- Update milvus vector store to support filters and dynamic schemas (#7286)
  - See the [updated notebook](https://docs.llamaindex.ai/en/stable/examples/vector_stores/MilvusIndexDemo.html) for usage
- Added NLTK to core dependencies to support the default sentence splitter (#7606)

## [0.8.22] - 2023-09-07

### New Features

- Added support for ElasticSearch Vector Store (#7543)

### Bug Fixes / Nits

- Fixed small `_index` bug in `ElasticSearchReader` (#7570)
- Fixed bug with prompt helper settings in global service contexts (#7576)
- Remove newlines from openai embeddings again (#7588)
- Fixed small bug with setting `query_wrapper_prompt` in the service context (#7585)

### Breaking/Deprecated API Changes

- Clean up vector store interface to use `BaseNode` instead of `NodeWithEmbedding`
  - For majority of users, this is a no-op change
  - For users directly operating with the `VectorStore` abstraction and manually constructing `NodeWithEmbedding` objects, this is a minor breaking change. Use `TextNode` with `embedding` set directly, instead of `NodeWithEmbedding`.

## [0.8.21] - 2023-09-06

### New Features

- add embedding adapter fine-tuning engine + guide (#7565)
- Added support for Azure Cognitive Search vector store (#7469)
- Support delete in supabase (#6951)
- Added support for Espilla vector store (#7539)
- Added support for AnyScale LLM (#7497)

### Bug Fixes / Nits

- Default to user-configurable top-k in `VectorIndexAutoRetriever` (#7556)
- Catch validation errors for structured responses (#7523)
- Fix streaming refine template (#7561)

## [0.8.20] - 2023-09-04

### New Features

- Added Portkey LLM integration (#7508)
- Support postgres/pgvector hybrid search (#7501)
- upgrade recursive retriever node reference notebook (#7537)

## [0.8.19] - 2023-09-03

### New Features

- replace list index with summary index (#7478)
- rename list index to summary index part 2 (#7531)

## [0.8.18] - 2023-09-03

### New Features

- add agent finetuning guide (#7526)

## [0.8.17] - 2023-09-02

### New Features

- Make (some) loaders serializable (#7498)
- add node references to recursive retrieval (#7522)

### Bug Fixes / Nits

- Raise informative error when metadata is too large during splitting (#7513)
- Allow langchain splitter in simple node parser (#7517)

## [0.8.16] - 2023-09-01

### Bug Fixes / Nits

- fix link to Marvin notebook in docs (#7504)
- Ensure metadata is not `None` in `SimpleWebPageReader` (#7499)
- Fixed KGIndex visualization (#7493)
- Improved empty response in KG Index (#7493)

## [0.8.15] - 2023-08-31

### New Features

- Added support for `MarvinEntityExtractor` metadata extractor (#7438)
- Added a url_metadata callback to SimpleWebPageReader (#7445)
- Expanded callback logging events (#7472)

### Bug Fixes / Nits

- Only convert newlines to spaces for text 001 embedding models in OpenAI (#7484)
- Fix `KnowledgeGraphRagRetriever` for non-nebula indexes (#7488)
- Support defined embedding dimension in `PGVectorStore` (#7491)
- Greatly improved similarity calculation speed for the base vector store (#7494)

## [0.8.14] - 2023-08-30

### New Features

- feat: non-kg heterogeneous graph support in Graph RAG (#7459)
- rag guide (#7480)

### Bug Fixes / Nits

- Improve openai fine-tuned model parsing (#7474)
- doing some code de-duplication (#7468)
- support both str and templates for query_wrapper_prompt in HF LLMs (#7473)

## [0.8.13] - 2023-08-29

### New Features

- Add embedding finetuning (#7452)
- Added support for RunGPT LLM (#7401)
- Integration guide and notebook with DeepEval (#7425)
- Added `VectorIndex` and `VectaraRetriever` as a managed index (#7440)
- Added support for `to_tool_list` to detect and use async functions (#7282)

## [0.8.12] - 2023-08-28

### New Features

- add openai finetuning class (#7442)
- Service Context to/from dict (#7395)
- add finetuning guide (#7429)

### Smaller Features / Nits / Bug Fixes

- Add example how to run FalkorDB docker (#7441)
- Update root.md to use get_response_synthesizer expected type. (#7437)
- Bugfix MonsterAPI Pydantic version v2/v1 support. Doc Update (#7432)

## [0.8.11.post3] - 2023-08-27

### New Features

- AutoMergingRetriever (#7420)

## [0.8.10.post1] - 2023-08-25

### New Features

- Added support for `MonsterLLM` using MonsterAPI (#7343)
- Support comments fields in NebulaGraphStore and int type VID (#7402)
- Added configurable endpoint for DynamoDB (#6777)
- Add structured answer filtering for Refine response synthesizer (#7317)

### Bug Fixes / Nits

- Use `utf-8` for json file reader (#7390)
- Fix entity extractor initialization (#7407)

## [0.8.9] - 2023-08-24

### New Features

- Added support for FalkorDB/RedisGraph graph store (#7346)
- Added directed sub-graph RAG (#7378)
- Added support for `BM25Retriever` (#7342)

### Bug Fixes / Nits

- Added `max_tokens` to `Xinference` LLM (#7372)
- Support cache dir creation in multithreaded apps (#7365)
- Ensure temperature is a float for openai (#7382)
- Remove duplicate subjects in knowledge graph retriever (#7378)
- Added support for both pydantic v1 and v2 to allow other apps to move forward (#7394)

### Breaking/Deprecated API Changes

- Refactor prompt template (#7319)
  - Use `BasePromptTemplate` for generic typing
  - Use `PromptTemplate`, `ChatPromptTemplate`, `SelectorPromptTemplate` as core implementations
  - Use `LangchainPromptTemplate` for compatibility with Langchain prompt templates
  - Fully replace specific prompt classes (e.g. `SummaryPrompt`) with generic `BasePromptTemplate` for typing in codebase.
  - Keep `Prompt` as an alias for `PromptTemplate` for backwards compatibility.
  - BREAKING CHANGE: remove support for `Prompt.from_langchain_prompt`, please use `template=LangchainPromptTemplate(lc_template)` instead.

## [0.8.8] - 2023-08-23

### New Features

- `OpenAIFineTuningHandler` for collecting LLM inputs/outputs for OpenAI fine tuning (#7367)

### Bug Fixes / Nits

- Add support for `claude-instant-1.2` (#7369)

## [0.8.7] - 2023-08-22

### New Features

- Support fine-tuned OpenAI models (#7364)
- Added support for Cassandra vector store (#6784)
- Support pydantic fields in tool functions (#7348)

### Bug Fixes / Nits

- Fix infinite looping with forced function call in `OpenAIAgent` (#7363)

## [0.8.6] - 2023-08-22

### New Features

- auto vs. recursive retriever notebook (#7353)
- Reader and Vector Store for BagelDB with example notebooks (#7311)

### Bug Fixes / Nits

- Use service context for intermediate index in retry source query engine (#7341)
- temp fix for prompt helper + chat models (#7350)
- Properly skip unit-tests when packages not installed (#7351)

## [0.8.5.post2] - 2023-08-20

### New Features

- Added FireStore docstore/index store support (#7305)
- add recursive agent notebook (#7330)

### Bug Fixes / Nits

- Fix Azure pydantic error (#7329)
- fix callback trace ids (make them a context var) (#7331)

## [0.8.5.post1] - 2023-08-18

### New Features

- Awadb Vector Store (#7291)

### Bug Fixes / Nits

- Fix bug in OpenAI llm temperature type

## [0.8.5] - 2023-08-18

### New Features

- Expose a system prompt/query wrapper prompt in the service context for open-source LLMs (#6647)
- Changed default MyScale index format to `MSTG` (#7288)
- Added tracing to chat engines/agents (#7304)
- move LLM and embeddings to pydantic (#7289)

### Bug Fixes / Nits

- Fix sentence splitter bug (#7303)
- Fix sentence splitter infinite loop (#7295)

## [0.8.4] - 2023-08-17

### Bug Fixes / Nits

- Improve SQL Query parsing (#7283)
- Fix loading embed_model from global service context (#7284)
- Limit langchain version until we migrate to pydantic v2 (#7297)

## [0.8.3] - 2023-08-16

### New Features

- Added Knowledge Graph RAG Retriever (#7204)

### Bug Fixes / Nits

- accept `api_key` kwarg in OpenAI LLM class constructor (#7263)
- Fix to create separate queue instances for separate instances of `StreamingAgentChatResponse` (#7264)

## [0.8.2.post1] - 2023-08-14

### New Features

- Added support for Rockset as a vector store (#7111)

### Bug Fixes

- Fixed bug in service context definition that could disable LLM (#7261)

## [0.8.2] - 2023-08-14

### New Features

- Enable the LLM or embedding model to be disabled by setting to `None` in the service context (#7255)
- Resolve nearly any huggingface embedding model using the `embed_model="local:<model_name>"` syntax (#7255)
- Async tool-calling support (#7239)

### Bug Fixes / Nits

- Updated supabase kwargs for add and query (#7103)
- Small tweak to default prompts to allow for more general purpose queries (#7254)
- Make callback manager optional for `CustomLLM` + docs update (#7257)

## [0.8.1] - 2023-08-13

### New Features

- feat: add node_postprocessors to ContextChatEngine (#7232)
- add ensemble query engine tutorial (#7247)

### Smaller Features

- Allow EMPTY keys for Fastchat/local OpenAI API endpoints (#7224)

## [0.8.0] - 2023-08-11

### New Features

- Added "LLAMA_INDEX_CACHE_DIR" to control cached files (#7233)
- Default to pydantic selectors when possible (#7154, #7223)
- Remove the need for langchain wrappers on `embed_model` in the service context (#7157)
- Metadata extractors take an `LLM` object now, in addition to `LLMPredictor` (#7202)
- Added local mode + fallback to llama.cpp + llama2 (#7200)
- Added local fallback for embeddings to `BAAI/bge-small-en` (#7200)
- Added `SentenceWindowNodeParser` + `MetadataReplacementPostProcessor` (#7211)

### Breaking Changes

- Change default LLM to gpt-3.5-turbo from text-davinci-003 (#7223)
- Change prompts for compact/refine/tree_summarize to work better with gpt-3.5-turbo (#7150, #7179, #7223)
- Increase default LLM temperature to 0.1 (#7180)

## [0.7.24.post1] - 2023-08-11

### Other Changes

- Reverted #7223 changes to defaults (#7235)

## [0.7.24] - 2023-08-10

### New Features

- Default to pydantic selectors when possible (#7154, #7223)
- Remove the need for langchain wrappers on `embed_model` in the service context (#7157)
- Metadata extractors take an `LLM` object now, in addition to `LLMPredictor` (#7202)
- Added local mode + fallback to llama.cpp + llama2 (#7200)
- Added local fallback for embeddings to `BAAI/bge-small-en` (#7200)
- Added `SentenceWindowNodeParser` + `MetadataReplacementPostProcessor` (#7211)

### Breaking Changes

- Change default LLM to gpt-3.5-turbo from text-davinci-003 (#7223)
- Change prompts for compact/refine/tree_summarize to work better with gpt-3.5-turbo (#7150, #7179, #7223)
- Increase default LLM temperature to 0.1 (#7180)

### Other Changes

- docs: Improvements to Mendable Search (#7220)
- Refactor openai agent (#7077)

### Bug Fixes / Nits

- Use `1 - cosine_distance` for pgvector/postgres vector db (#7217)
- fix metadata formatting and extraction (#7216)
- fix(readers): Fix non-ASCII JSON Reader bug (#7086)
- Chore: change PgVectorStore variable name from `sim` to `distance` for clarity (#7226)

## [0.7.23] - 2023-08-10

### Bug Fixes / Nits

- Fixed metadata formatting with custom tempalates and inheritance (#7216)

## [0.7.23] - 2023-08-10

### New Features

- Add "one click observability" page to docs (#7183)
- Added Xorbits inference for local deployments (#7151)
- Added Zep vector store integration (#7203)
- feat/zep vectorstore (#7203)

### Bug Fixes / Nits

- Update the default `EntityExtractor` model (#7209)
- Make `ChatMemoryBuffer` pickleable (#7205)
- Refactored `BaseOpenAIAgent` (#7077)

## [0.7.22] - 2023-08-08

### New Features

- add ensemble retriever notebook (#7190)
- DOCS: added local llama2 notebook (#7146)

### Bug Fixes / Nits

- Fix for `AttributeError: 'OpenAIAgent' object has no attribute 'callback_manager'` by calling super constructor within `BaseOpenAIAgent`
- Remove backticks from nebula queries (#7192)

## [0.7.21] - 2023-08-07

### New Features

- Added an `EntityExtractor` for metadata extraction (#7163)

## [0.7.20] - 2023-08-06

### New Features

- add router module docs (#7171)
- add retriever router (#7166)

### New Features

- Added a `RouterRetriever` for routing queries to specific retrievers (#7166)

### Bug Fixes / Nits

- Fix for issue where having multiple concurrent streamed responses from `OpenAIAgent` would result in interleaving of tokens across each response stream. (#7164)
- fix llms callbacks issue (args[0] error) (#7165)

## [0.7.19] - 2023-08-04

### New Features

- Added metadata filtering to weaviate (#7130)
- Added token counting (and all callbacks) to agents and streaming (#7122)

## [0.7.18] - 2023-08-03

### New Features

- Added `to/from_string` and `to/from_dict` methods to memory objects (#7128)
- Include columns comments from db tables in table info for SQL queries (#7124)
- Add Neo4j support (#7122)

### Bug Fixes / Nits

- Added `Azure AD` validation support to the `AzureOpenAI` class (#7127)
- add `flush=True` when printing agent/chat engine response stream (#7129)
- Added `Azure AD` support to the `AzureOpenAI` class (#7127)
- Update LLM question generator prompt to mention JSON markdown (#7105)
- Fixed `astream_chat` in chat engines (#7139)

## [0.7.17] - 2023-08-02

### New Features

- Update `ReActAgent` to support memory modules (minor breaking change since the constructor takes `memory` instead of `chat_history`, but the main `from_tools` method remains backward compatible.) (#7116)
- Update `ReActAgent` to support streaming (#7119)
- Added Neo4j graph store and query engine integrations (#7122)
- add object streaming (#7117)

## [0.7.16] - 2023-07-30

### New Features

- Chat source nodes (#7078)

## [0.7.15] - 2023-07-29

### Bug Fixes / Nits

- anthropic api key customization (#7082)
- Fix broken link to API reference in Contributor Docs (#7080)
- Update vector store docs (#7076)
- Update comment (#7073)

## [0.7.14] - 2023-07-28

### New Features

- Added HotpotQADistractor benchmark evaluator (#7034)
- Add metadata filter and delete support for LanceDB (#7048)
- Use MetadataFilters in opensearch (#7005)
- Added support for `KuzuGraphStore` (#6970)
- Added `kg_triplet_extract_fn` to customize how KGs are built (#7068)

### Bug Fixes / Nits

- Fix string formatting in context chat engine (#7050)
- Fixed tracing for async events (#7052)
- Less strict triplet extraction for KGs (#7059)
- Add configurable limit to KG data retrieved (#7059)
- Nebula connection improvements (#7059)
- Bug fix in building source nodes for agent response (#7067)

## [0.7.13] - 2023-07-26

### New Features

- Support function calling api for AzureOpenAI (#7041)

### Bug Fixes / Nits

- tune prompt to get rid of KeyError in SubQ engine (#7039)
- Fix validation of Azure OpenAI keys (#7042)

## [0.7.12] - 2023-07-25

### New Features

- Added `kwargs` to `ComposableGraph` for the underlying query engines (#6990)
- Validate openai key on init (#6940)
- Added async embeddings and async RetrieverQueryEngine (#6587)
- Added async `aquery` and `async_add` to PGVectorStore (#7031)
- Added `.source_nodes` attribute to chat engine and agent responses (#7029)
- Added `OpenInferenceCallback` for storing generation data in OpenInference format (#6998)

### Bug Fixes / Nits

- Fix achat memory initialization for data agents (#7000)
- Add `print_response_stream()` to agengt/chat engine response class (#7018)

### Bug Fixes / Nits

- Fix achat memory initialization for data agents (#7000)
- Add `print_response_stream()` to agengt/chat engine response class (#7018)

## [v0.7.11.post1] - 2023-07-20

### New Features

- Default to pydantic question generation when possible for sub-question query engine (#6979)

### Bug Fixes / Nits

- Fix returned order of messages in large chat memory (#6979)

## [v0.7.11] - 2023-07-19

### New Features

- Added a `SentenceTransformerRerank` node post-processor for fast local re-ranking (#6934)
- Add numpy support for evaluating queries in pandas query engine (#6935)
- Add metadata filtering support for Postgres Vector Storage integration (#6968)
- Proper llama2 support for agents and query engines (#6969)

### Bug Fixes / Nits

- Added `model_name` to LLMMetadata (#6911)
- Fallback to retriever service context in query engines (#6911)
- Fixed `as_chat_engine()` ValueError with extra kwargs (#6971

## [v0.7.10.post1] - 2023-07-18

### New Features

- Add support for Replicate LLM (vicuna & llama 2!)

### Bug Fixes / Nits

- fix streaming for condense chat engine (#6958)

## [v0.7.10] - 2023-07-17

### New Features

- Add support for chroma v0.4.0 (#6937)
- Log embedding vectors to callback manager (#6962)

### Bug Fixes / Nits

- add more robust embedding timeouts (#6779)
- improved connection session management on postgres vector store (#6843)

## [v0.7.9] - 2023-07-15

### New Features

- specify `embed_model="local"` to use default local embbeddings in the service context (#6806)
- Add async `acall` endpoint to `BasePydanticProgram` (defaults to sync version). Implement for `OpenAIPydanticProgram`

### Bug Fixes / Nits

- fix null metadata for searching existing vector dbs (#6912)
- add module guide docs for `SimpleDirectoryReader` (#6916)
- make sure `CondenseQuestionChatEngine` streaming chat endpoints work even if not explicitly setting `streaming=True` in the underlying query engine.

## [v0.7.8] - 2023-07-13

### New Features

- Added embedding speed benchmark (#6876)
- Added BEIR retrieval benchmark (#6825)

### Bug Fixes / Nits

- remove toctrees from deprecated_terms (#6895)
- Relax typing dependencies (#6879)
- docs: modification to evaluation notebook (#6840)
- raise error if the model does not support functions (#6896)
- fix(bench embeddings): bug not taking into account string length (#6899)x

## [v0.7.7] - 2023-07-13

### New Features

- Improved milvus consistency support and output fields support (#6452)
- Added support for knowledge graph querying w/ cypyer+nebula (#6642)
- Added `Document.example()` to create documents for fast prototyping (#6739)
- Replace react chat engine to use native reactive agent (#6870)

### Bug Fixes / Nits

- chore: added a help message to makefile (#6861)

### Bug Fixes / Nits

- Fixed support for using SQLTableSchema context_str attribute (#6891)

## [v0.7.6] - 2023-07-12

### New Features

- Added sources to agent/chat engine responses (#6854)
- Added basic chat buffer memory to agents / chat engines (#6857)
- Adding load and search tool (#6871)
- Add simple agent benchmark (#6869)
- add agent docs (#6866)
- add react agent (#6865)

### Breaking/Deprecated API Changes

- Replace react chat engine with native react agent (#6870)
- Set default chat mode to "best": use openai agent when possible, otherwise use react agent (#6870)

### Bug Fixes / Nits

- Fixed support for legacy vector store metadata (#6867)
- fix chroma notebook in docs (#6872)
- update LC embeddings docs (#6868)

## [v0.7.5] - 2023-07-11

### New Features

- Add `Anthropic` LLM implementation (#6855)

### Bug Fixes / Nits

- Fix indexing error in `SentenceEmbeddingOptimizer` (#6850)
- fix doc for custom embedding model (#6851)
- fix(silent error): Add validation to `SimpleDirectoryReader` (#6819)
- Fix link in docs (#6833)
- Fixes Azure gpt-35-turbo model not recognized (#6828)
- Update Chatbot_SEC.ipynb (#6808)
- Rename leftover original name to LlamaIndex (#6792)
- patch nested traces of the same type (#6791)

## [v0.7.4] - 2023-07-08

### New Features

- `MetadataExtractor` - Documnent Metadata Augmentation via LLM-based feature extractors (#6764)

### Bug Fixes / Nits

- fixed passing in query bundle to node postprocessors (#6780)
- fixed error in callback manager with nested traces (#6791)

## [v0.7.3] - 2023-07-07

### New Features

- Sub question query engine returns source nodes of sub questions in the callback manager (#6745)
- trulens integration (#6741)
- Add sources to subquestion engine (#6745)

### Bug Fixes / Nits

- Added/Fixed streaming support to simple and condense chat engines (#6717)
- fixed `response_mode="no_text"` response synthesizer (#6755)
- fixed error setting `num_output` and `context_window` in service context (#6766)
- Fix missing as_query_engine() in tutorial (#6747)
- Fixed variable sql_query_engine in the notebook (#6778)
- fix required function fields (#6761)
- Remove usage of stop token in Prompt, SQL gen (#6782)

## [v0.7.2] - 2023-07-06

### New Features

- Support Azure OpenAI (#6718)
- Support prefix messages (e.g. system prompt) in chat engine and OpenAI agent (#6723)
- Added `CBEventType.SUB_QUESTIONS` event type for tracking sub question queries/responses (#6716)

### Bug Fixes / Nits

- Fix HF LLM output error (#6737)
- Add system message support for langchain message templates (#6743)
- Fixed applying node-postprocessors (#6749)
- Add missing `CustomLLM` import under `llama_index.llms` (#6752)
- fix(typo): `get_transformer_tokenizer_fn` (#6729)
- feat(formatting): `black[jupyter]` (#6732)
- fix(test): `test_optimizer_chinese` (#6730)

## [v0.7.1] - 2023-07-05

### New Features

- Streaming support for OpenAI agents (#6694)
- add recursive retriever + notebook example (#6682)

## [v0.7.0] - 2023-07-04

### New Features

- Index creation progress bars (#6583)

### Bug Fixes/ Nits

- Improved chat refine template (#6645)

### Breaking/Deprecated API Changes

- Change `BaseOpenAIAgent` to use `llama_index.llms.OpenAI`. Adjust `chat_history` to use `List[ChatMessage]]` as type.
- Remove (previously deprecated) `llama_index.langchain_helpers.chain_wrapper` module.
- Remove (previously deprecated) `llama_index.token_counter.token_counter` module. See [migration guide](/how_to/callbacks/token_counting_migration.html) for more details on new callback based token counting.
- Remove `ChatGPTLLMPredictor` and `HuggingFaceLLMPredictor`. See [migration guide](/how_to/customization/llms_migration_guide.html) for more details on replacements.
- Remove support for setting `cache` via `LLMPredictor` constructor.
- Update `BaseChatEngine` interface:
  - adjust `chat_history` to use `List[ChatMessage]]` as type
  - expose `chat_history` state as a property
  - support overriding `chat_history` in `chat` and `achat` endpoints
- Remove deprecated arguments for `PromptHelper`: `max_input_size`, `embedding_limit`, `max_chunk_overlap`
- Update all notebooks to use native openai integration (#6696)

## [v0.6.38] - 2023-07-02

### New Features

- add optional tqdm progress during index creation (#6583)
- Added async support for "compact" and "refine" response modes (#6590)
- [feature]add transformer tokenize functionalities for optimizer (chinese) (#6659)
- Add simple benchmark for vector store (#6670)
- Introduce `llama_index.llms` module, with new `LLM` interface, and `OpenAI`, `HuggingFaceLLM`, `LangChainLLM` implementations. (#6615)
- Evaporate pydantic program (#6666)

### Bug Fixes / Nits

- Improve metadata/node storage and retrieval for RedisVectorStore (#6678)
- Fixed node vs. document filtering in vector stores (#6677)
- add context retrieval agent notebook link to docs (#6660)
- Allow null values for the 'image' property in the ImageNode class and se… (#6661)
- Fix broken links in docs (#6669)
- update milvus to store node content (#6667)

## [v0.6.37] - 2023-06-30

### New Features

- add context augmented openai agent (#6655)

## [v0.6.36] - 2023-06-29

### New Features

- Redis support for index stores and docstores (#6575)
- DuckDB + SQL query engine notebook (#6628)
- add notebook showcasing deplot data loader (#6638)

### Bug Fixes / Nits

- More robust JSON parsing from LLM for `SelectionOutputParser` (#6610)
- bring our loaders back in line with llama-hub (#6630)
- Remove usage of SQLStructStoreIndex in notebooks (#6585)
- MD reader: remove html tags and leave linebreaks alone (#6618)
- bump min langchain version to latest version (#6632)
- Fix metadata column name in postgres vector store (#6622)
- Postgres metadata fixes (#6626, #6634)
- fixed links to dataloaders in contribution.md (#6636)
- fix: typo in docs in creating custom_llm huggingface example (#6639)
- Updated SelectionOutputParser to handle JSON objects and arrays (#6610)
- Fixed docstring argument typo (#6652)

## [v0.6.35] - 2023-06-28

- refactor structured output + pydantic programs (#6604)

### Bug Fixes / Nits

- Fix serialization for OpenSearch vector stores (#6612)
- patch docs relationships (#6606)
- Bug fix for ignoring directories while parsing git repo (#4196)
- updated Chroma notebook (#6572)
- Backport old node name (#6614)
- Add the ability to change chroma implementation (#6601)

## [v0.6.34] - 2023-06-26

### Patch Update (v0.6.34.post1)

- Patch imports for Document obj for backwards compatibility (#6597)

### New Features

- New `TextNode`/`Document` object classes based on pydantic (#6586)
- `TextNode`/`Document` objects support metadata customization (metadata templates, exclude metadata from LLM or embeddings) (#6586)
- Nodes no longer require flat metadata dictionaries, unless the vector store you use requires it (#6586)

### Bug Fixes / Nits

- use `NLTK_DATA` env var to control NLTK download location (#6579)
- [discord] save author as metadata in group_conversations.py (#6592)
- bs4 -> beautifulsoup4 in requirements (#6582)
- negate euclidean distance (#6564)
- add df output parser notebook link to docs (#6581)

### Breaking/Deprecated API Changes

- `Node` has been renamed to `TextNode` and is imported from `llama_index.schema` (#6586)
- `TextNode` and `Document` must be instantiated with kwargs: `Document(text=text)` (#6586)
- `TextNode` (fka `Node`) has a `id_` or `node_id` property, rather than `doc_id` (#6586)
- `TextNode` and `Document` have a metadata property, which replaces the extra_info property (#6586)
- `TextNode` no longer has a `node_info` property (start/end indexes are accessed directly with `start/end_char_idx` attributes) (#6586)

## [v0.6.33] - 2023-06-25

### New Features

- Add typesense vector store (#6561)
- add df output parser (#6576)

### Bug Fixes / Nits

- Track langchain dependency via bridge module. (#6573)

## [v0.6.32] - 2023-06-23

### New Features

- add object index (#6548)
- add SQL Schema Node Mapping + SQLTableRetrieverQueryEngine + obj index fixes (#6569)
- sql refactor (NLSQLTableQueryEngine) (#6529)

### Bug Fixes / Nits

- Update vector_stores.md (#6562)
- Minor `BaseResponseBuilder` interface cleanup (#6557)
- Refactor TreeSummarize (#6550)

## [v0.6.31] - 2023-06-22

### Bug Fixes / Nits

- properly convert weaviate distance to score (#6545)
- refactor tree summarize and fix bug to not truncate context (#6550)
- fix custom KG retrieval notebook nits (#6551)

## [v0.6.30] - 2023-06-21

### New Features

- multi-selector support in router query engine (#6518)
- pydantic selector support in router query engine using OpenAI function calling API (#6518)
- streaming response support in `CondenseQuestionChatEngine` and `SimpleChatEngine` (#6524)
- metadata filtering support in `QdrantVectorStore` (#6476)
- add `PGVectorStore` to support postgres with pgvector (#6190)

### Bug Fixes / Nits

- better error handling in the mbox reader (#6248)
- Fix blank similarity score when using weaviate (#6512)
- fix for sorted nodes in `PrevNextNodePostprocessor` (#6048)

### Breaking/Deprecated API Changes

- Refactor PandasQueryEngine to take in df directly, deprecate PandasIndex (#6527)

## [v0.6.29] - 2023-06-20

### New Features

- query planning tool with OpenAI Function API (#6520)
- docs: example of kg+vector index (#6497)
- Set context window sizes for Cohere and AI21(J2 model) (#6485)

### Bug Fixes / Nits

- add default input size for Cohere and AI21 (#6485)
- docs: replace comma with colon in dict object (#6439)
- extra space in prompt and error message update (#6443)
- [Issue 6417] Fix prompt_templates docs page (#6499)
- Rip out monkey patch and update model to context window mapping (#6490)

## [v0.6.28] - 2023-06-19

### New Features

- New OpenAI Agent + Query Engine Cookbook (#6496)
- allow recursive data extraction (pydantic program) (#6503)

### Bug Fixes / Nits

- update mongo interface (#6501)
- fixes that we forgot to include for openai pydantic program (#6503) (#6504)
- Fix github pics in Airbyte notebook (#6493)

## [v0.6.27] - 2023-06-16

### New Features

- Add node doc_id filtering to weaviate (#6467)
- New `TokenCountingCallback` to customize and track embedding, prompt, and completion token usage (#6440)
- OpenAI Retrieval Function Agent (#6491)

### Breaking/Deprecated API Changes

- Deprecated current token tracking (llm predictor and embed model will no longer track tokens in the future, please use the `TokenCountingCallback` (#6440)
- Add maximal marginal relevance to the Simple Vector Store, which can be enabled as a query mode (#6446)

### Bug Fixes / Nits

- `as_chat_engine` properly inherits the current service context (#6470)
- Use namespace when deleting from pinecone (#6475)
- Fix paths when using fsspec on windows (#3778)
- Fix for using custom file readers in `SimpleDirectoryReader` (#6477)
- Edit MMR Notebook (#6486)
- FLARE fixes (#6484)

## [v0.6.26] - 2023-06-14

### New Features

- Add OpenAIAgent and tutorial notebook for "build your own agent" (#6461)
- Add OpenAIPydanticProgram (#6462)

### Bug Fixes / Nits

- Fix citation engine import (#6456)

## [v0.6.25] - 2023-06-13

### New Features

- Added FLARE query engine (#6419).

## [v0.6.24] - 2023-06-12

### New Features

- Added better support for vector store with existing data (e.g. allow configurable text key) for Pinecone and Weaviate. (#6393)
- Support batched upsert for Pineone (#6393)
- Added initial [guidance](https://github.com/microsoft/guidance/) integration. Added `GuidancePydanticProgram` for generic structured output generation and `GuidanceQuestionGenerator` for generating sub-questions in `SubQuestionQueryEngine` (#6246).

## [v0.6.23] - 2023-06-11

### Bug Fixes / Nits

- Remove hardcoded chunk size for citation query engine (#6408)
- Mongo demo improvements (#6406)
- Fix notebook (#6418)
- Cleanup RetryQuery notebook (#6381)

## [v0.6.22] - 2023-06-10

### New Features

- Added `SQLJoinQueryEngine` (generalization of `SQLAutoVectorQueryEngine`) (#6265)
- Added support for graph stores under the hood, and initial support for Nebula KG. More docs coming soon! (#2581)
- Added guideline evaluator to allow llm to provide feedback based on user guidelines (#4664)
- Added support for MongoDB Vector stores to enable Atlas knnbeta search (#6379)
- Added new CitationQueryEngine for inline citations of sources in response text (#6239)

### Bug Fixes

- Fixed bug with `delete_ref_doc` not removing all metadata from the docstore (#6192)
- FIxed bug with loading existing QDrantVectorStore (#6230)

### Miscellaneous

- Added changelog officially to github repo (#6191)

## [v0.6.21] - 2023-06-06

### New Features

- SimpleDirectoryReader has new `filename_as_id` flag to automatically set the doc_id (useful for `refresh_ref_docs()`)
- DocArray vector store integration
- Tair vector store integration
- Weights and Biases callback handler for tracing and versioning indexes
- Can initialize indexes directly from a vector store: `index = VectorStoreIndex.from_vector_store(vector_store=vector_store)`

### Bug Fixes

- Fixed multimodal notebook
- Updated/fixed the SQL tutorial in the docs

### Miscellaneous

- Minor docs updates
- Added github pull-requset templates
- Added github issue-forms

## [v0.6.20] - 2023-06-04

### New Features

- Added new JSONQueryEngine that uses JSON schema to deliver more accurate JSON query answers
- Metadata support for redis vector-store
- Added Supabase vector store integration

### Bug Fixes

- Fixed typo in text-to-sql prompt

### Breaking/Deprecated API Changes

- Removed GPT prefix from indexes (old imports/names are still supported though)

### Miscellaneous

- Major docs updates, brought important modules to the top level

## [v0.6.19] - 2023-06-02

### New Features

- Added agent tool abstraction for llama-hub data loaders

### Miscellaneous

- Minor doc updates

## [v0.6.18] - 2023-06-02

### Miscellaneous

- Added `Discover LlamaIndex` video series to the tutorials docs section
- Minor docs updates<|MERGE_RESOLUTION|>--- conflicted
+++ resolved
@@ -1,6 +1,5 @@
 # ChangeLog
 
-<<<<<<< HEAD
 ## [0.9.33] - 2024-01-17
 
 ### New Features
@@ -13,13 +12,12 @@
 - extend auto-retrieval notebook (#10065)
 -  Updated the Attribute name in llm_generators  (#10070)
 - jaguar vector store add text_tag to add_kwargs in add() (#10057)
-=======
+
 ## [0.9.32] - 2024-01-16
 
 ### New Features
 
 - added query-time row retrieval + fix nits with query pipeline over structured data (#10061)
->>>>>>> 1c88cc18
 - ReActive Agents w/ Context + updated stale link (#10058)
 
 ## [0.9.31] - 2024-01-15
