# Response Modes

Right now, we support the following options:

- `refine`: **_create and refine_** an answer by sequentially going through each retrieved text chunk.
  This makes a separate LLM call per Node/retrieved chunk.

  **Details:** the first chunk is used in a query using the
  `text_qa_template` prompt. Then the answer and the next chunk (as well as the original question) are used
  in another query with the `refine_template` prompt. And so on until all chunks have been parsed.

<<<<<<< HEAD
    If a chunk is too large to fit within the window (considering the prompt size), it is split  using a `NodeParser`
    (allowing some text overlap between chunks) and the (new) additional chunks are considered as chunks
    of the original chunks collection (and thus queried with the `refine_template` as well).
=======
  If a chunk is too large to fit within the window (considering the prompt size), it is split using a `TokenTextSplitter`
  (allowing some text overlap between chunks) and the (new) additional chunks are considered as chunks
  of the original chunks collection (and thus queried with the `refine_template` as well).
>>>>>>> 3e02688c

  Good for more detailed answers.

<<<<<<< HEAD
    **Details:** stuff as many text (concatenated/packed from the retrieved chunks) that can fit within the context window
    (considering the maximum prompt size between `text_qa_template` and `refine_template`).
    If the text is too long to fit in one prompt, it is split in as many parts as needed
    (using a `NodeParser` and thus allowing some overlap between text chunks).
=======
- `compact` (default): similar to `refine` but **_compact_** (concatenate) the chunks beforehand, resulting in less LLM calls.
>>>>>>> 3e02688c

  **Details:** stuff as many text (concatenated/packed from the retrieved chunks) that can fit within the context window
  (considering the maximum prompt size between `text_qa_template` and `refine_template`).
  If the text is too long to fit in one prompt, it is split in as many parts as needed
  (using a `TokenTextSplitter` and thus allowing some overlap between text chunks).

  Each text part is considered a "chunk" and is sent to the `refine` synthesizer.

  In short, it is like `refine`, but with less LLM calls.

- `tree_summarize`: Query the LLM using the `summary_template` prompt as many times as needed so that all concatenated chunks
  have been queried, resulting in as many answers that are themselves recursively used as chunks in a `tree_summarize` LLM call
  and so on, until there's only one chunk left, and thus only one final answer.

  **Details:** concatenate the chunks as much as possible to fit within the context window using the `summary_template` prompt,
  and split them if needed (again with a `TokenTextSplitter` and some text overlap). Then, query each resulting chunk/split against
  `summary_template` (there is no **_refine_** query !) and get as many answers.

<<<<<<< HEAD
   **Details:** concatenate the chunks as much as possible to fit within the context window using the `summary_template` prompt,
   and split them if needed (again with a `NodeParser` and some text overlap). Then, query each resulting chunk/split against
   `summary_template` (there is no ***refine*** query !) and get as many answers.
=======
  If there is only one answer (because there was only one chunk), then it's the final answer.
>>>>>>> 3e02688c

  If there are more than one answer, these themselves are considered as chunks and sent recursively
  to the `tree_summarize` process (concatenated/splitted-to-fit/queried).

  Good for summarization purposes.

- `simple_summarize`: Truncates all text chunks to fit into a single LLM prompt. Good for quick
  summarization purposes, but may lose detail due to truncation.
- `no_text`: Only runs the retriever to fetch the nodes that would have been sent to the LLM,
  without actually sending them. Then can be inspected by checking `response.source_nodes`.
- `accumulate`: Given a set of text chunks and the query, apply the query to each text
  chunk while accumulating the responses into an array. Returns a concatenated string of all
  responses. Good for when you need to run the same query separately against each text
  chunk.
- `compact_accumulate`: The same as accumulate, but will "compact" each LLM prompt similar to
  `compact`, and run the same query against each text chunk.

See [Response Synthesizer](/core_modules/query_modules/response_synthesizers/root.md) to learn more.<|MERGE_RESOLUTION|>--- conflicted
+++ resolved
@@ -9,26 +9,13 @@
   `text_qa_template` prompt. Then the answer and the next chunk (as well as the original question) are used
   in another query with the `refine_template` prompt. And so on until all chunks have been parsed.
 
-<<<<<<< HEAD
-    If a chunk is too large to fit within the window (considering the prompt size), it is split  using a `NodeParser`
-    (allowing some text overlap between chunks) and the (new) additional chunks are considered as chunks
-    of the original chunks collection (and thus queried with the `refine_template` as well).
-=======
   If a chunk is too large to fit within the window (considering the prompt size), it is split using a `TokenTextSplitter`
   (allowing some text overlap between chunks) and the (new) additional chunks are considered as chunks
   of the original chunks collection (and thus queried with the `refine_template` as well).
->>>>>>> 3e02688c
 
   Good for more detailed answers.
 
-<<<<<<< HEAD
-    **Details:** stuff as many text (concatenated/packed from the retrieved chunks) that can fit within the context window
-    (considering the maximum prompt size between `text_qa_template` and `refine_template`).
-    If the text is too long to fit in one prompt, it is split in as many parts as needed
-    (using a `NodeParser` and thus allowing some overlap between text chunks).
-=======
 - `compact` (default): similar to `refine` but **_compact_** (concatenate) the chunks beforehand, resulting in less LLM calls.
->>>>>>> 3e02688c
 
   **Details:** stuff as many text (concatenated/packed from the retrieved chunks) that can fit within the context window
   (considering the maximum prompt size between `text_qa_template` and `refine_template`).
@@ -47,13 +34,7 @@
   and split them if needed (again with a `TokenTextSplitter` and some text overlap). Then, query each resulting chunk/split against
   `summary_template` (there is no **_refine_** query !) and get as many answers.
 
-<<<<<<< HEAD
-   **Details:** concatenate the chunks as much as possible to fit within the context window using the `summary_template` prompt,
-   and split them if needed (again with a `NodeParser` and some text overlap). Then, query each resulting chunk/split against
-   `summary_template` (there is no ***refine*** query !) and get as many answers.
-=======
   If there is only one answer (because there was only one chunk), then it's the final answer.
->>>>>>> 3e02688c
 
   If there are more than one answer, these themselves are considered as chunks and sent recursively
   to the `tree_summarize` process (concatenated/splitted-to-fit/queried).
