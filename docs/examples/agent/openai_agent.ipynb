--- conflicted
+++ resolved
@@ -47,11 +47,7 @@
   },
   {
    "cell_type": "code",
-<<<<<<< HEAD
    "execution_count": 8,
-=======
-   "execution_count": 4,
->>>>>>> d9bdd8c5
    "id": "9d47283b-025e-4874-88ed-76245b22f82e",
    "metadata": {
     "tags": []
@@ -61,13 +57,7 @@
     "import json\n",
     "from typing import Sequence, List\n",
     "\n",
-<<<<<<< HEAD
     "from llama_index.llms import OpenAI, ChatMessage, FunctionMessage\n",
-=======
-    "from langchain.chat_models import ChatOpenAI\n",
-    "from langchain.memory import ChatMessageHistory\n",
-    "from langchain.schema import FunctionMessage\n",
->>>>>>> d9bdd8c5
     "from llama_index.tools import BaseTool, FunctionTool"
    ]
   },
@@ -139,11 +129,7 @@
   },
   {
    "cell_type": "code",
-<<<<<<< HEAD
    "execution_count": 25,
-=======
-   "execution_count": 7,
->>>>>>> d9bdd8c5
    "id": "a0e068f7-fd24-4f74-8243-5e6e4840f7a6",
    "metadata": {
     "tags": []
@@ -201,11 +187,7 @@
   },
   {
    "cell_type": "code",
-<<<<<<< HEAD
    "execution_count": 26,
-=======
-   "execution_count": 8,
->>>>>>> d9bdd8c5
    "id": "08928f6e-610c-420b-8a7b-7a7042bbd6c6",
    "metadata": {
     "tags": []
@@ -217,11 +199,7 @@
   },
   {
    "cell_type": "code",
-<<<<<<< HEAD
    "execution_count": 27,
-=======
-   "execution_count": 9,
->>>>>>> d9bdd8c5
    "id": "d5cefbad-32c4-4273-807a-cc179bae4473",
    "metadata": {
     "tags": []
@@ -233,11 +211,7 @@
        "'Hello! How can I assist you today?'"
       ]
      },
-<<<<<<< HEAD
      "execution_count": 27,
-=======
-     "execution_count": 9,
->>>>>>> d9bdd8c5
      "metadata": {},
      "output_type": "execute_result"
     }
@@ -248,11 +222,7 @@
   },
   {
    "cell_type": "code",
-<<<<<<< HEAD
    "execution_count": 28,
-=======
-   "execution_count": 10,
->>>>>>> d9bdd8c5
    "id": "b8f7650d-57b8-4ef4-b19d-651281ddb1be",
    "metadata": {
     "tags": []
@@ -264,11 +234,7 @@
        "'The product of 2123 multiplied by 215123 is 456,706,129.'"
       ]
      },
-<<<<<<< HEAD
      "execution_count": 28,
-=======
-     "execution_count": 10,
->>>>>>> d9bdd8c5
      "metadata": {},
      "output_type": "execute_result"
     }
@@ -303,11 +269,7 @@
   },
   {
    "cell_type": "code",
-<<<<<<< HEAD
    "execution_count": 29,
-=======
-   "execution_count": 11,
->>>>>>> d9bdd8c5
    "id": "38ab3938-1138-43ea-b085-f430b42f5377",
    "metadata": {
     "tags": []
@@ -319,11 +281,7 @@
   },
   {
    "cell_type": "code",
-<<<<<<< HEAD
    "execution_count": 32,
-=======
-   "execution_count": 13,
->>>>>>> d9bdd8c5
    "id": "d852ece7-e5a1-4368-9d59-c7014e0b5b4d",
    "metadata": {
     "tags": []
@@ -335,11 +293,7 @@
   },
   {
    "cell_type": "code",
-<<<<<<< HEAD
    "execution_count": 33,
-=======
-   "execution_count": 14,
->>>>>>> d9bdd8c5
    "id": "33ea069f-819b-4ec1-a93c-fcbaacb362a1",
    "metadata": {
     "tags": []
@@ -351,7 +305,6 @@
      "text": [
       "===== Entering Chat REPL =====\n",
       "Type \"exit\" to exit.\n",
-<<<<<<< HEAD
       "\n"
      ]
     },
@@ -366,10 +319,6 @@
      "name": "stdout",
      "output_type": "stream",
      "text": [
-=======
-      "\n",
-      "Human: What's 212 * 122 + 213. Make sure to use tools for any calculation\n",
->>>>>>> d9bdd8c5
       "=== Calling Function ===\n",
       "Calling function: multiply with args: {\n",
       "  \"a\": 212,\n",
@@ -385,7 +334,6 @@
       "Got output: 26077\n",
       "========================\n",
       "Assistant: The result of 212 * 122 + 213 is 26077.\n",
-<<<<<<< HEAD
       "\n"
      ]
     },
@@ -394,10 +342,6 @@
      "output_type": "stream",
      "text": [
       "Human:  exit\n"
-=======
-      "\n",
-      "Human: exit\n"
->>>>>>> d9bdd8c5
      ]
     }
    ],
@@ -408,11 +352,7 @@
   {
    "cell_type": "code",
    "execution_count": null,
-<<<<<<< HEAD
    "id": "bc0c2180-3fef-410a-ac3b-74956e5e8a56",
-=======
-   "id": "1a4199b1",
->>>>>>> d9bdd8c5
    "metadata": {},
    "outputs": [],
    "source": []
@@ -434,11 +374,7 @@
    "name": "python",
    "nbconvert_exporter": "python",
    "pygments_lexer": "ipython3",
-<<<<<<< HEAD
    "version": "3.9.16"
-=======
-   "version": "3.11.0"
->>>>>>> d9bdd8c5
   }
  },
  "nbformat": 4,
